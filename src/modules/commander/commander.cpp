--- conflicted
+++ resolved
@@ -119,11 +119,8 @@
 
 #define POSITION_TIMEOUT 1000000 /**< consider the local or global position estimate invalid after 1s */
 #define RC_TIMEOUT 100000
-<<<<<<< HEAD
+#define RC_TIMEOUT_HIL 500000
 #define OFFBOARD_TIMEOUT 200000
-=======
-#define RC_TIMEOUT_HIL 500000
->>>>>>> 9b1de500
 #define DIFFPRESS_TIMEOUT 2000000
 
 #define PRINT_INTERVAL	5000000
@@ -912,11 +909,7 @@
 			orb_copy(ORB_ID(safety), safety_sub, &safety);
 
 			/* disarm if safety is now on and still armed */
-<<<<<<< HEAD
-			if (safety.safety_switch_available && !safety.safety_off && armed.armed) {
-=======
 			if (status.hil_state == HIL_STATE_OFF && safety.safety_switch_available && !safety.safety_off && armed.armed) {
->>>>>>> 9b1de500
 				arming_state_t new_arming_state = (status.arming_state == ARMING_STATE_ARMED ? ARMING_STATE_STANDBY : ARMING_STATE_STANDBY_ERROR);
 				if (TRANSITION_CHANGED == arming_state_transition(&status, &safety, new_arming_state, &armed)) {
 					mavlink_log_info(mavlink_fd, "[cmd] DISARMED by safety switch");
