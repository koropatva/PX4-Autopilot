/****************************************************************************
 *
 *   Copyright (C) 2013-2014 PX4 Development Team. All rights reserved.
 *
 * Redistribution and use in source and binary forms, with or without
 * modification, are permitted provided that the following conditions
 * are met:
 *
 * 1. Redistributions of source code must retain the above copyright
 *    notice, this list of conditions and the following disclaimer.
 * 2. Redistributions in binary form must reproduce the above copyright
 *    notice, this list of conditions and the following disclaimer in
 *    the documentation and/or other materials provided with the
 *    distribution.
 * 3. Neither the name PX4 nor the names of its contributors may be
 *    used to endorse or promote products derived from this software
 *    without specific prior written permission.
 *
 * THIS SOFTWARE IS PROVIDED BY THE COPYRIGHT HOLDERS AND CONTRIBUTORS
 * "AS IS" AND ANY EXPRESS OR IMPLIED WARRANTIES, INCLUDING, BUT NOT
 * LIMITED TO, THE IMPLIED WARRANTIES OF MERCHANTABILITY AND FITNESS
 * FOR A PARTICULAR PURPOSE ARE DISCLAIMED. IN NO EVENT SHALL THE
 * COPYRIGHT OWNER OR CONTRIBUTORS BE LIABLE FOR ANY DIRECT, INDIRECT,
 * INCIDENTAL, SPECIAL, EXEMPLARY, OR CONSEQUENTIAL DAMAGES (INCLUDING,
 * BUT NOT LIMITED TO, PROCUREMENT OF SUBSTITUTE GOODS OR SERVICES; LOSS
 * OF USE, DATA, OR PROFITS; OR BUSINESS INTERRUPTION) HOWEVER CAUSED
 * AND ON ANY THEORY OF LIABILITY, WHETHER IN CONTRACT, STRICT
 * LIABILITY, OR TORT (INCLUDING NEGLIGENCE OR OTHERWISE) ARISING IN
 * ANY WAY OUT OF THE USE OF THIS SOFTWARE, EVEN IF ADVISED OF THE
 * POSSIBILITY OF SUCH DAMAGE.
 *
 ****************************************************************************/

/**
 * @file commander.cpp
 * Main fail-safe handling.
 *
 * @author Petri Tanskanen <petri.tanskanen@inf.ethz.ch>
 * @author Lorenz Meier <lm@inf.ethz.ch>
 * @author Thomas Gubler <thomasgubler@student.ethz.ch>
 * @author Julian Oes <julian@oes.ch>
 * @author Anton Babushkin <anton.babushkin@me.com>
 */

#include <nuttx/config.h>
#include <pthread.h>
#include <stdio.h>
#include <stdlib.h>
#include <stdbool.h>
#include <string.h>
#include <unistd.h>
#include <fcntl.h>
#include <errno.h>
#include <systemlib/err.h>
#include <debug.h>
#include <sys/prctl.h>
#include <sys/stat.h>
#include <string.h>
#include <math.h>
#include <poll.h>

#include <uORB/uORB.h>
#include <uORB/topics/sensor_combined.h>
#include <uORB/topics/battery_status.h>
#include <uORB/topics/manual_control_setpoint.h>
#include <uORB/topics/offboard_control_setpoint.h>
#include <uORB/topics/home_position.h>
#include <uORB/topics/vehicle_global_position.h>
#include <uORB/topics/vehicle_local_position.h>
#include <uORB/topics/position_setpoint_triplet.h>
#include <uORB/topics/vehicle_gps_position.h>
#include <uORB/topics/vehicle_command.h>
#include <uORB/topics/subsystem_info.h>
#include <uORB/topics/actuator_controls.h>
#include <uORB/topics/actuator_armed.h>
#include <uORB/topics/parameter_update.h>
#include <uORB/topics/differential_pressure.h>
#include <uORB/topics/safety.h>
#include <uORB/topics/mission_result.h>
#include <uORB/topics/telemetry_status.h>

#include <drivers/drv_led.h>
#include <drivers/drv_hrt.h>
#include <drivers/drv_tone_alarm.h>

#include <mavlink/mavlink_log.h>
#include <systemlib/param/param.h>
#include <systemlib/systemlib.h>
#include <systemlib/err.h>
#include <systemlib/cpuload.h>
#include <systemlib/rc_check.h>
#include <systemlib/state_table.h>

#include "px4_custom_mode.h"
#include "commander_helper.h"
#include "state_machine_helper.h"
#include "calibration_routines.h"
#include "accelerometer_calibration.h"
#include "gyro_calibration.h"
#include "mag_calibration.h"
#include "baro_calibration.h"
#include "rc_calibration.h"
#include "airspeed_calibration.h"

/* oddly, ERROR is not defined for c++ */
#ifdef ERROR
# undef ERROR
#endif
static const int ERROR = -1;

extern struct system_load_s system_load;

/* Decouple update interval and hysteris counters, all depends on intervals */
#define COMMANDER_MONITORING_INTERVAL 50000
#define COMMANDER_MONITORING_LOOPSPERMSEC (1/(COMMANDER_MONITORING_INTERVAL/1000.0f))

#define MAVLINK_OPEN_INTERVAL 50000

#define STICK_ON_OFF_LIMIT 0.9f
#define STICK_ON_OFF_HYSTERESIS_TIME_MS 1000
#define STICK_ON_OFF_COUNTER_LIMIT (STICK_ON_OFF_HYSTERESIS_TIME_MS*COMMANDER_MONITORING_LOOPSPERMSEC)

#define POSITION_TIMEOUT		(600 * 1000)		/**< consider the local or global position estimate invalid after 600ms */
#define FAILSAFE_DEFAULT_TIMEOUT	(3 * 1000 * 1000)	/**< hysteresis time - the failsafe will trigger after 3 seconds in this state */
#define RC_TIMEOUT			500000
#define DL_TIMEOUT			5 * 1000* 1000
#define DIFFPRESS_TIMEOUT		2000000

#define PRINT_INTERVAL	5000000
#define PRINT_MODE_REJECT_INTERVAL	2000000

enum MAV_MODE_FLAG {
	MAV_MODE_FLAG_CUSTOM_MODE_ENABLED = 1, /* 0b00000001 Reserved for future use. | */
	MAV_MODE_FLAG_TEST_ENABLED = 2, /* 0b00000010 system has a test mode enabled. This flag is intended for temporary system tests and should not be used for stable implementations. | */
	MAV_MODE_FLAG_AUTO_ENABLED = 4, /* 0b00000100 autonomous mode enabled, system finds its own goal positions. Guided flag can be set or not, depends on the actual implementation. | */
	MAV_MODE_FLAG_GUIDED_ENABLED = 8, /* 0b00001000 guided mode enabled, system flies MISSIONs / mission items. | */
	MAV_MODE_FLAG_STABILIZE_ENABLED = 16, /* 0b00010000 system stabilizes electronically its attitude (and optionally position). It needs however further control inputs to move around. | */
	MAV_MODE_FLAG_HIL_ENABLED = 32, /* 0b00100000 hardware in the loop simulation. All motors / actuators are blocked, but internal software is full operational. | */
	MAV_MODE_FLAG_MANUAL_INPUT_ENABLED = 64, /* 0b01000000 remote control input is enabled. | */
	MAV_MODE_FLAG_SAFETY_ARMED = 128, /* 0b10000000 MAV safety set to armed. Motors are enabled / running / can start. Ready to fly. | */
	MAV_MODE_FLAG_ENUM_END = 129, /*  | */
};

/* Mavlink file descriptors */
static int mavlink_fd = 0;

/* flags */
static bool commander_initialized = false;
static volatile bool thread_should_exit = false;		/**< daemon exit flag */
static volatile bool thread_running = false;		/**< daemon status flag */
static int daemon_task;				/**< Handle of daemon task / thread */

static unsigned int leds_counter;
/* To remember when last notification was sent */
static uint64_t last_print_mode_reject_time = 0;
/* if connected via USB */
static bool on_usb_power = false;

static float takeoff_alt = 5.0f;
static int parachute_enabled = 0;
static float eph_epv_threshold = 5.0f;

static struct vehicle_status_s status;
static struct actuator_armed_s armed;
static struct safety_s safety;
static struct vehicle_control_mode_s control_mode;

/* tasks waiting for low prio thread */
typedef enum {
	LOW_PRIO_TASK_NONE = 0,
	LOW_PRIO_TASK_PARAM_SAVE,
	LOW_PRIO_TASK_PARAM_LOAD,
	LOW_PRIO_TASK_GYRO_CALIBRATION,
	LOW_PRIO_TASK_MAG_CALIBRATION,
	LOW_PRIO_TASK_ALTITUDE_CALIBRATION,
	LOW_PRIO_TASK_RC_CALIBRATION,
	LOW_PRIO_TASK_ACCEL_CALIBRATION,
	LOW_PRIO_TASK_AIRSPEED_CALIBRATION
} low_prio_task_t;

static low_prio_task_t low_prio_task = LOW_PRIO_TASK_NONE;

/**
 * The daemon app only briefly exists to start
 * the background job. The stack size assigned in the
 * Makefile does only apply to this management task.
 *
 * The actual stack size should be set in the call
 * to task_create().
 *
 * @ingroup apps
 */
extern "C" __EXPORT int commander_main(int argc, char *argv[]);

/**
 * Print the correct usage.
 */
void usage(const char *reason);

/**
 * React to commands that are sent e.g. from the mavlink module.
 */
bool handle_command(struct vehicle_status_s *status, const struct safety_s *safety, struct vehicle_command_s *cmd, struct actuator_armed_s *armed, struct home_position_s *home, struct vehicle_global_position_s *global_pos, orb_advert_t *home_pub);

/**
 * Mainloop of commander.
 */
int commander_thread_main(int argc, char *argv[]);

void control_status_leds(vehicle_status_s *status, const actuator_armed_s *actuator_armed, bool changed);

void check_valid(hrt_abstime timestamp, hrt_abstime timeout, bool valid_in, bool *valid_out, bool *changed);

void check_mode_switches(struct manual_control_setpoint_s *sp_man, struct vehicle_status_s *status);

transition_result_t set_main_state_rc(struct vehicle_status_s *status, struct manual_control_setpoint_s *sp_man);

void set_control_mode();

void print_reject_mode(struct vehicle_status_s *current_status, const char *msg);

void print_reject_arm(const char *msg);

void print_status();

transition_result_t check_navigation_state_machine(struct vehicle_status_s *status, struct vehicle_control_mode_s *control_mode, struct vehicle_local_position_s *local_pos);

transition_result_t arm_disarm(bool arm, const int mavlink_fd, const char *armedBy);

/**
 * Loop that runs at a lower rate and priority for calibration and parameter tasks.
 */
void *commander_low_prio_loop(void *arg);

void answer_command(struct vehicle_command_s &cmd, enum VEHICLE_CMD_RESULT result);


int commander_main(int argc, char *argv[])
{
	if (argc < 1) {
		usage("missing command");
	}

	if (!strcmp(argv[1], "start")) {

		if (thread_running) {
			warnx("commander already running");
			/* this is not an error */
			exit(0);
		}

		thread_should_exit = false;
		daemon_task = task_spawn_cmd("commander",
					     SCHED_DEFAULT,
					     SCHED_PRIORITY_MAX - 40,
					     2950,
					     commander_thread_main,
					     (argv) ? (const char **)&argv[2] : (const char **)NULL);

		while (!thread_running) {
			usleep(200);
		}

		exit(0);
	}

	if (!strcmp(argv[1], "stop")) {

		if (!thread_running) {
			errx(0, "commander already stopped");
		}

		thread_should_exit = true;

		while (thread_running) {
			usleep(200000);
			warnx(".");
		}

		warnx("terminated.");

		exit(0);
	}

	if (!strcmp(argv[1], "status")) {
		if (thread_running) {
			warnx("\tcommander is running");
			print_status();

		} else {
			warnx("\tcommander not started");
		}

		exit(0);
	}

	if (!strcmp(argv[1], "arm")) {
		arm_disarm(true, mavlink_fd, "command line");
		exit(0);
	}

	if (!strcmp(argv[1], "2")) {
		arm_disarm(false, mavlink_fd, "command line");
		exit(0);
	}

	usage("unrecognized command");
	exit(1);
}

void usage(const char *reason)
{
	if (reason) {
		fprintf(stderr, "%s\n", reason);
	}

	fprintf(stderr, "usage: daemon {start|stop|status} [-p <additional params>]\n\n");
	exit(1);
}

void print_status()
{
	warnx("usb powered: %s", (on_usb_power) ? "yes" : "no");

	/* read all relevant states */
	int state_sub = orb_subscribe(ORB_ID(vehicle_status));
	struct vehicle_status_s state;
	orb_copy(ORB_ID(vehicle_status), state_sub, &state);

	const char *armed_str;

	switch (state.arming_state) {
	case ARMING_STATE_INIT:
		armed_str = "INIT";
		break;

	case ARMING_STATE_STANDBY:
		armed_str = "STANDBY";
		break;

	case ARMING_STATE_ARMED:
		armed_str = "ARMED";
		break;

	case ARMING_STATE_ARMED_ERROR:
		armed_str = "ARMED_ERROR";
		break;

	case ARMING_STATE_STANDBY_ERROR:
		armed_str = "STANDBY_ERROR";
		break;

	case ARMING_STATE_REBOOT:
		armed_str = "REBOOT";
		break;

	case ARMING_STATE_IN_AIR_RESTORE:
		armed_str = "IN_AIR_RESTORE";
		break;

	default:
		armed_str = "ERR: UNKNOWN STATE";
		break;
	}

	close(state_sub);


	warnx("arming: %s", armed_str);
}

static orb_advert_t status_pub;

transition_result_t arm_disarm(bool arm, const int mavlink_fd, const char *armedBy)
{
	transition_result_t arming_res = TRANSITION_NOT_CHANGED;

	// Transition the armed state. By passing mavlink_fd to arming_state_transition it will
	// output appropriate error messages if the state cannot transition.
	arming_res = arming_state_transition(&status, &safety, arm ? ARMING_STATE_ARMED : ARMING_STATE_STANDBY, &armed, mavlink_fd);

	if (arming_res == TRANSITION_CHANGED && mavlink_fd) {
		mavlink_log_info(mavlink_fd, "[cmd] %s by %s", arm ? "ARMED" : "DISARMED", armedBy);

	} else if (arming_res == TRANSITION_DENIED) {
		tune_negative(true);
	}

	return arming_res;
}

bool handle_command(struct vehicle_status_s *status, const struct safety_s *safety, struct vehicle_command_s *cmd, struct actuator_armed_s *armed, struct home_position_s *home, struct vehicle_global_position_s *global_pos, orb_advert_t *home_pub)
{
	/* only handle commands that are meant to be handled by this system and component */
	if (cmd->target_system != status->system_id || ((cmd->target_component != status->component_id) && (cmd->target_component != 0))) { // component_id 0: valid for all components
		return false;
	}

	/* result of the command */
	enum VEHICLE_CMD_RESULT cmd_result = VEHICLE_CMD_RESULT_UNSUPPORTED;

	/* request to set different system mode */
	switch (cmd->command) {
	case VEHICLE_CMD_DO_SET_MODE: {
			uint8_t base_mode = (uint8_t)cmd->param1;
			uint8_t custom_main_mode = (uint8_t)cmd->param2;

<<<<<<< HEAD
			transition_result_t arming_ret = TRANSITION_NOT_CHANGED;
=======
			/* set HIL state */
			hil_state_t new_hil_state = (base_mode & MAV_MODE_FLAG_HIL_ENABLED) ? HIL_STATE_ON : HIL_STATE_OFF;
			int hil_ret = hil_state_transition(new_hil_state, status_pub, status, mavlink_fd);

			/* if HIL got enabled, reset battery status state */
			if (hil_ret == OK && status->hil_state == HIL_STATE_ON) {
				/* reset the arming mode to disarmed */
				arming_res = arming_state_transition(status, safety, ARMING_STATE_STANDBY, armed, mavlink_fd);
>>>>>>> f3a77705

			transition_result_t main_ret = TRANSITION_NOT_CHANGED;

			/* set HIL state */
			hil_state_t new_hil_state = (base_mode & MAV_MODE_FLAG_HIL_ENABLED) ? HIL_STATE_ON : HIL_STATE_OFF;
			transition_result_t hil_ret = hil_state_transition(new_hil_state, status_pub, status, mavlink_fd);

			// Transition the arming state
			arming_ret = arm_disarm(base_mode & MAV_MODE_FLAG_SAFETY_ARMED, mavlink_fd, "set mode command");

			if (base_mode & MAV_MODE_FLAG_CUSTOM_MODE_ENABLED) {
				/* use autopilot-specific mode */
				if (custom_main_mode == PX4_CUSTOM_MAIN_MODE_MANUAL) {
					/* MANUAL */
					main_ret = main_state_transition(status, MAIN_STATE_MANUAL);

				} else if (custom_main_mode == PX4_CUSTOM_MAIN_MODE_ALTCTL) {
					/* ALTCTL */
					main_ret = main_state_transition(status, MAIN_STATE_ALTCTL);

				} else if (custom_main_mode == PX4_CUSTOM_MAIN_MODE_POSCTL) {
					/* POSCTL */
					main_ret = main_state_transition(status, MAIN_STATE_POSCTL);

				} else if (custom_main_mode == PX4_CUSTOM_MAIN_MODE_AUTO) {
					/* AUTO */
					main_ret = main_state_transition(status, MAIN_STATE_AUTO_MISSION);

				} else if (custom_main_mode == PX4_CUSTOM_MAIN_MODE_ACRO) {
					/* ACRO */
					main_ret = main_state_transition(status, MAIN_STATE_ACRO);
				}

			} else {
				/* use base mode */
				if (base_mode & MAV_MODE_FLAG_AUTO_ENABLED) {
					/* AUTO */
					main_ret = main_state_transition(status, MAIN_STATE_AUTO_MISSION);

				} else if (base_mode & MAV_MODE_FLAG_MANUAL_INPUT_ENABLED) {
					if (base_mode & MAV_MODE_FLAG_GUIDED_ENABLED) {
						/* POSCTL */
						main_ret = main_state_transition(status, MAIN_STATE_POSCTL);

					} else if (base_mode & MAV_MODE_FLAG_STABILIZE_ENABLED) {
						/* MANUAL */
						main_ret = main_state_transition(status, MAIN_STATE_MANUAL);
					}
				}
			}

			if (hil_ret != TRANSITION_DENIED && arming_ret != TRANSITION_DENIED && main_ret != TRANSITION_DENIED) {
				cmd_result = VEHICLE_CMD_RESULT_ACCEPTED;

			} else {
				cmd_result = VEHICLE_CMD_RESULT_TEMPORARILY_REJECTED;
			}
		}
		break;

	case VEHICLE_CMD_COMPONENT_ARM_DISARM: {
			// Follow exactly what the mavlink spec says for values: 0.0f for disarm, 1.0f for arm.
			// We use an float epsilon delta to test float equality.
			if (cmd->param1 != 0.0f && (fabsf(cmd->param1 - 1.0f) > 2.0f * FLT_EPSILON)) {
				mavlink_log_info(mavlink_fd, "Unsupported ARM_DISARM parameter: %.6f", cmd->param1);

			} else {

				// Flick to inair restore first if this comes from an onboard system
				if (cmd->source_system == status->system_id && cmd->source_component == status->component_id) {
					status->arming_state = ARMING_STATE_IN_AIR_RESTORE;
				}

				transition_result_t arming_res = arm_disarm(cmd->param1 != 0.0f, mavlink_fd, "arm/disarm component command");

				if (arming_res == TRANSITION_DENIED) {
					mavlink_log_critical(mavlink_fd, "#audio: REJECTING component arm cmd");
					cmd_result = VEHICLE_CMD_RESULT_TEMPORARILY_REJECTED;

				} else {
					cmd_result = VEHICLE_CMD_RESULT_ACCEPTED;
				}
			}
		}
		break;

	case VEHICLE_CMD_OVERRIDE_GOTO: {
			// TODO listen vehicle_command topic directly from navigator (?)
			unsigned int mav_goto = cmd->param1;

			if (mav_goto == 0) {	// MAV_GOTO_DO_HOLD
				status->nav_state = NAVIGATION_STATE_AUTO_LOITER;
				mavlink_log_critical(mavlink_fd, "#audio: pause mission cmd");
				cmd_result = VEHICLE_CMD_RESULT_ACCEPTED;

			} else if (mav_goto == 1) {	// MAV_GOTO_DO_CONTINUE
				status->nav_state = NAVIGATION_STATE_AUTO_MISSION;
				mavlink_log_critical(mavlink_fd, "#audio: continue mission cmd");
				cmd_result = VEHICLE_CMD_RESULT_ACCEPTED;

			} else {
				mavlink_log_info(mavlink_fd, "Unsupported OVERRIDE_GOTO: %f %f %f %f %f %f %f %f", cmd->param1, cmd->param2, cmd->param3, cmd->param4, cmd->param5, cmd->param6, cmd->param7);
			}
		}
		break;

#if 0
	/* Flight termination */
	case VEHICLE_CMD_DO_SET_SERVO: { //xxx: needs its own mavlink command

			//XXX: to enable the parachute, a param needs to be set
			//xxx: for safety only for now, param3 is unused by VEHICLE_CMD_DO_SET_SERVO
			if (armed->armed && cmd->param3 > 0.5 && parachute_enabled) {
				transition_result_t failsafe_res = failsafe_state_transition(status, FAILSAFE_STATE_TERMINATION);
				cmd_result = VEHICLE_CMD_RESULT_ACCEPTED;

			} else {
				/* reject parachute depoyment not armed */
				cmd_result = VEHICLE_CMD_RESULT_TEMPORARILY_REJECTED;
			}

		}
		break;
#endif

	case VEHICLE_CMD_DO_SET_HOME: {
			bool use_current = cmd->param1 > 0.5f;

			if (use_current) {
				/* use current position */
				if (status->condition_global_position_valid) {
					home->lat = global_pos->lat;
					home->lon = global_pos->lon;
					home->alt = global_pos->alt;

					home->timestamp = hrt_absolute_time();

					cmd_result = VEHICLE_CMD_RESULT_ACCEPTED;

				} else {
					cmd_result = VEHICLE_CMD_RESULT_TEMPORARILY_REJECTED;
				}

			} else {
				/* use specified position */
				home->lat = cmd->param5;
				home->lon = cmd->param6;
				home->alt = cmd->param7;

				home->timestamp = hrt_absolute_time();

				cmd_result = VEHICLE_CMD_RESULT_ACCEPTED;
			}

			if (cmd_result == VEHICLE_CMD_RESULT_ACCEPTED) {
				warnx("home: lat = %.7f, lon = %.7f, alt = %.2f ", home->lat, home->lon, (double)home->alt);
				mavlink_log_info(mavlink_fd, "[cmd] home: %.7f, %.7f, %.2f", home->lat, home->lon, (double)home->alt);

				/* announce new home position */
				if (*home_pub > 0) {
					orb_publish(ORB_ID(home_position), *home_pub, home);

				} else {
					*home_pub = orb_advertise(ORB_ID(home_position), home);
				}

				/* mark home position as set */
				status->condition_home_position_valid = true;
			}
		}
		break;

	case VEHICLE_CMD_PREFLIGHT_REBOOT_SHUTDOWN:
	case VEHICLE_CMD_PREFLIGHT_CALIBRATION:
	case VEHICLE_CMD_PREFLIGHT_SET_SENSOR_OFFSETS:
	case VEHICLE_CMD_PREFLIGHT_STORAGE:
		/* ignore commands that handled in low prio loop */
		break;

	default:
		/* Warn about unsupported commands, this makes sense because only commands
		 * to this component ID (or all) are passed by mavlink. */
		answer_command(*cmd, VEHICLE_CMD_RESULT_UNSUPPORTED);
		break;
	}

	if (cmd_result != VEHICLE_CMD_RESULT_UNSUPPORTED) {
		/* already warned about unsupported commands in "default" case */
		answer_command(*cmd, cmd_result);
	}

	/* send any requested ACKs */
	if (cmd->confirmation > 0 && cmd_result != VEHICLE_CMD_RESULT_UNSUPPORTED) {
		/* send acknowledge command */
		// XXX TODO
	}

}

int commander_thread_main(int argc, char *argv[])
{
	/* not yet initialized */
	commander_initialized = false;

	bool arm_tune_played = false;
	bool was_armed = false;

	/* set parameters */
	param_t _param_sys_type = param_find("MAV_TYPE");
	param_t _param_system_id = param_find("MAV_SYS_ID");
	param_t _param_component_id = param_find("MAV_COMP_ID");
	param_t _param_takeoff_alt = param_find("NAV_TAKEOFF_ALT");
	param_t _param_enable_parachute = param_find("NAV_PARACHUTE_EN");
	param_t _param_enable_datalink_loss = param_find("COM_DL_LOSS_EN");

	/* welcome user */
	warnx("starting");

	char *main_states_str[MAIN_STATE_MAX];
	main_states_str[MAIN_STATE_MANUAL]			= "MANUAL";
	main_states_str[MAIN_STATE_ALTCTL]			= "ALTCTL";
	main_states_str[MAIN_STATE_POSCTL]			= "POSCTL";
	main_states_str[MAIN_STATE_AUTO_MISSION]		= "AUTO_MISSION";
	main_states_str[MAIN_STATE_AUTO_LOITER]			= "AUTO_LOITER";
	main_states_str[MAIN_STATE_AUTO_RTL]			= "AUTO_RTL";
	main_states_str[MAIN_STATE_ACRO]			= "ACRO";

	char *arming_states_str[ARMING_STATE_MAX];
	arming_states_str[ARMING_STATE_INIT]			= "INIT";
	arming_states_str[ARMING_STATE_STANDBY]			= "STANDBY";
	arming_states_str[ARMING_STATE_ARMED]			= "ARMED";
	arming_states_str[ARMING_STATE_ARMED_ERROR]		= "ARMED_ERROR";
	arming_states_str[ARMING_STATE_STANDBY_ERROR]		= "STANDBY_ERROR";
	arming_states_str[ARMING_STATE_REBOOT]			= "REBOOT";
	arming_states_str[ARMING_STATE_IN_AIR_RESTORE]		= "IN_AIR_RESTORE";

	char *nav_states_str[NAVIGATION_STATE_MAX];
	nav_states_str[NAVIGATION_STATE_MANUAL]			= "MANUAL";
	nav_states_str[NAVIGATION_STATE_ALTCTL]			= "ALTCTL";
	nav_states_str[NAVIGATION_STATE_POSCTL]			= "POSCTL";
	nav_states_str[NAVIGATION_STATE_AUTO_MISSION]		= "AUTO_MISSION";
	nav_states_str[NAVIGATION_STATE_AUTO_LOITER]		= "AUTO_LOITER";
	nav_states_str[NAVIGATION_STATE_AUTO_RTL]		= "AUTO_RTL";
	nav_states_str[NAVIGATION_STATE_AUTO_RTGS]		= "AUTO_RTGS";
	nav_states_str[NAVIGATION_STATE_ACRO]			= "ACRO";
	nav_states_str[NAVIGATION_STATE_LAND]			= "LAND";
	nav_states_str[NAVIGATION_STATE_DESCEND]		= "DESCEND";
	nav_states_str[NAVIGATION_STATE_TERMINATION]		= "TERMINATION";

	/* pthread for slow low prio thread */
	pthread_t commander_low_prio_thread;

	/* initialize */
	if (led_init() != 0) {
		warnx("ERROR: Failed to initialize leds");
	}

	if (buzzer_init() != OK) {
		warnx("ERROR: Failed to initialize buzzer");
	}

	mavlink_fd = open(MAVLINK_LOG_DEVICE, 0);

	/* vehicle status topic */
	memset(&status, 0, sizeof(status));
	status.condition_landed = true;	// initialize to safe value
	// We want to accept RC inputs as default
	status.rc_input_blocked = false;
	status.main_state = MAIN_STATE_MANUAL;
	status.nav_state = NAVIGATION_STATE_MANUAL;
	status.arming_state = ARMING_STATE_INIT;
	status.hil_state = HIL_STATE_OFF;
	status.failsafe = false;

	/* neither manual nor offboard control commands have been received */
	status.offboard_control_signal_found_once = false;
	status.rc_signal_found_once = false;

	/* mark all signals lost as long as they haven't been found */
	status.rc_signal_lost = true;
	status.offboard_control_signal_lost = true;
	status.data_link_lost = true;

	/* set battery warning flag */
	status.battery_warning = VEHICLE_BATTERY_WARNING_NONE;
	status.condition_battery_voltage_valid = false;

	// XXX for now just set sensors as initialized
	status.condition_system_sensors_initialized = true;

	status.counter++;
	status.timestamp = hrt_absolute_time();

	/* publish initial state */
	status_pub = orb_advertise(ORB_ID(vehicle_status), &status);

	/* armed topic */
	orb_advert_t armed_pub;
	/* Initialize armed with all false */
	memset(&armed, 0, sizeof(armed));

	/* vehicle control mode topic */
	memset(&control_mode, 0, sizeof(control_mode));
	orb_advert_t control_mode_pub = orb_advertise(ORB_ID(vehicle_control_mode), &control_mode);

	armed_pub = orb_advertise(ORB_ID(actuator_armed), &armed);

	/* home position */
	orb_advert_t home_pub = -1;
	struct home_position_s home;
	memset(&home, 0, sizeof(home));

	if (status_pub < 0) {
		warnx("ERROR: orb_advertise for topic vehicle_status failed (uorb app running?).\n");
		warnx("exiting.");
		exit(ERROR);
	}

	mavlink_log_info(mavlink_fd, "[cmd] started");

	int ret;

	pthread_attr_t commander_low_prio_attr;
	pthread_attr_init(&commander_low_prio_attr);
	pthread_attr_setstacksize(&commander_low_prio_attr, 2900);

	struct sched_param param;
	(void)pthread_attr_getschedparam(&commander_low_prio_attr, &param);

	/* low priority */
	param.sched_priority = SCHED_PRIORITY_DEFAULT - 50;
	(void)pthread_attr_setschedparam(&commander_low_prio_attr, &param);
	pthread_create(&commander_low_prio_thread, &commander_low_prio_attr, commander_low_prio_loop, NULL);
	pthread_attr_destroy(&commander_low_prio_attr);

	/* Start monitoring loop */
	unsigned counter = 0;
	unsigned stick_off_counter = 0;
	unsigned stick_on_counter = 0;

	bool low_battery_voltage_actions_done = false;
	bool critical_battery_voltage_actions_done = false;

	hrt_abstime last_idle_time = 0;
	hrt_abstime start_time = 0;
	hrt_abstime last_auto_state_valid = 0;

	bool status_changed = true;
	bool param_init_forced = true;

	bool updated = false;

	bool rc_calibration_ok = (OK == rc_calibration_check(mavlink_fd));

	/* Subscribe to safety topic */
	int safety_sub = orb_subscribe(ORB_ID(safety));
	memset(&safety, 0, sizeof(safety));
	safety.safety_switch_available = false;
	safety.safety_off = false;

	/* Subscribe to mission result topic */
	int mission_result_sub = orb_subscribe(ORB_ID(mission_result));
	struct mission_result_s mission_result;
	memset(&mission_result, 0, sizeof(mission_result));

	/* Subscribe to manual control data */
	int sp_man_sub = orb_subscribe(ORB_ID(manual_control_setpoint));
	struct manual_control_setpoint_s sp_man;
	memset(&sp_man, 0, sizeof(sp_man));

	/* Subscribe to offboard control data */
	int sp_offboard_sub = orb_subscribe(ORB_ID(offboard_control_setpoint));
	struct offboard_control_setpoint_s sp_offboard;
	memset(&sp_offboard, 0, sizeof(sp_offboard));

	/* Subscribe to telemetry status */
	int telemetry_sub = orb_subscribe(ORB_ID(telemetry_status));
	struct telemetry_status_s telemetry;
	memset(&telemetry, 0, sizeof(telemetry));

	/* Subscribe to global position */
	int global_position_sub = orb_subscribe(ORB_ID(vehicle_global_position));
	struct vehicle_global_position_s global_position;
	memset(&global_position, 0, sizeof(global_position));
	/* Init EPH and EPV */
	global_position.eph = 1000.0f;
	global_position.epv = 1000.0f;

	/* Subscribe to local position data */
	int local_position_sub = orb_subscribe(ORB_ID(vehicle_local_position));
	struct vehicle_local_position_s local_position;
	memset(&local_position, 0, sizeof(local_position));

	/*
	 * The home position is set based on GPS only, to prevent a dependency between
	 * position estimator and commander. RAW GPS is more than good enough for a
	 * non-flying vehicle.
	 */

	/* Subscribe to GPS topic */
	int gps_sub = orb_subscribe(ORB_ID(vehicle_gps_position));
	struct vehicle_gps_position_s gps_position;
	memset(&gps_position, 0, sizeof(gps_position));

	/* Subscribe to sensor topic */
	int sensor_sub = orb_subscribe(ORB_ID(sensor_combined));
	struct sensor_combined_s sensors;
	memset(&sensors, 0, sizeof(sensors));

	/* Subscribe to differential pressure topic */
	int diff_pres_sub = orb_subscribe(ORB_ID(differential_pressure));
	struct differential_pressure_s diff_pres;
	memset(&diff_pres, 0, sizeof(diff_pres));

	/* Subscribe to command topic */
	int cmd_sub = orb_subscribe(ORB_ID(vehicle_command));
	struct vehicle_command_s cmd;
	memset(&cmd, 0, sizeof(cmd));

	/* Subscribe to parameters changed topic */
	int param_changed_sub = orb_subscribe(ORB_ID(parameter_update));
	struct parameter_update_s param_changed;
	memset(&param_changed, 0, sizeof(param_changed));

	/* Subscribe to battery topic */
	int battery_sub = orb_subscribe(ORB_ID(battery_status));
	struct battery_status_s battery;
	memset(&battery, 0, sizeof(battery));

	/* Subscribe to subsystem info topic */
	int subsys_sub = orb_subscribe(ORB_ID(subsystem_info));
	struct subsystem_info_s info;
	memset(&info, 0, sizeof(info));

	/* Subscribe to position setpoint triplet */
	int pos_sp_triplet_sub = orb_subscribe(ORB_ID(position_setpoint_triplet));
	struct position_setpoint_triplet_s pos_sp_triplet;
	memset(&pos_sp_triplet, 0, sizeof(pos_sp_triplet));

	control_status_leds(&status, &armed, true);

	/* now initialized */
	commander_initialized = true;
	thread_running = true;

	start_time = hrt_absolute_time();

	transition_result_t arming_ret;

	int32_t datalink_loss_enabled = false;

	/* check which state machines for changes, clear "changed" flag */
	bool arming_state_changed = false;
	bool main_state_changed = false;
	bool failsafe_old = false;

	while (!thread_should_exit) {

		if (mavlink_fd < 0 && counter % (1000000 / MAVLINK_OPEN_INTERVAL) == 0) {
			/* try to open the mavlink log device every once in a while */
			mavlink_fd = open(MAVLINK_LOG_DEVICE, 0);
		}

		arming_ret = TRANSITION_NOT_CHANGED;


		/* update parameters */
		orb_check(param_changed_sub, &updated);

		if (updated || param_init_forced) {
			param_init_forced = false;
			/* parameters changed */
			orb_copy(ORB_ID(parameter_update), param_changed_sub, &param_changed);

			/* update parameters */
			if (!armed.armed) {
				if (param_get(_param_sys_type, &(status.system_type)) != OK) {
					warnx("failed getting new system type");
				}

				/* disable manual override for all systems that rely on electronic stabilization */
				if (status.system_type == VEHICLE_TYPE_COAXIAL ||
				    status.system_type == VEHICLE_TYPE_HELICOPTER ||
				    status.system_type == VEHICLE_TYPE_TRICOPTER ||
				    status.system_type == VEHICLE_TYPE_QUADROTOR ||
				    status.system_type == VEHICLE_TYPE_HEXAROTOR ||
				    status.system_type == VEHICLE_TYPE_OCTOROTOR) {
					status.is_rotary_wing = true;

				} else {
					status.is_rotary_wing = false;
				}

				/* check and update system / component ID */
				param_get(_param_system_id, &(status.system_id));
				param_get(_param_component_id, &(status.component_id));
				status_changed = true;

				/* re-check RC calibration */
				rc_calibration_ok = (OK == rc_calibration_check(mavlink_fd));
			}

			/* navigation parameters */
			param_get(_param_takeoff_alt, &takeoff_alt);
			param_get(_param_enable_parachute, &parachute_enabled);
			param_get(_param_enable_datalink_loss, &datalink_loss_enabled);
		}

		orb_check(sp_man_sub, &updated);

		if (updated) {
			orb_copy(ORB_ID(manual_control_setpoint), sp_man_sub, &sp_man);
		}

		orb_check(sp_offboard_sub, &updated);

		if (updated) {
			orb_copy(ORB_ID(offboard_control_setpoint), sp_offboard_sub, &sp_offboard);
		}

		orb_check(telemetry_sub, &updated);

		if (updated) {
			orb_copy(ORB_ID(telemetry_status), telemetry_sub, &telemetry);
		}

		orb_check(sensor_sub, &updated);

		if (updated) {
			orb_copy(ORB_ID(sensor_combined), sensor_sub, &sensors);
		}

		orb_check(diff_pres_sub, &updated);

		if (updated) {
			orb_copy(ORB_ID(differential_pressure), diff_pres_sub, &diff_pres);
		}

		check_valid(diff_pres.timestamp, DIFFPRESS_TIMEOUT, true, &(status.condition_airspeed_valid), &status_changed);

		/* update safety topic */
		orb_check(safety_sub, &updated);

		if (updated) {
			orb_copy(ORB_ID(safety), safety_sub, &safety);

			/* disarm if safety is now on and still armed */
			if (status.hil_state == HIL_STATE_OFF && safety.safety_switch_available && !safety.safety_off && armed.armed) {
				arming_state_t new_arming_state = (status.arming_state == ARMING_STATE_ARMED ? ARMING_STATE_STANDBY : ARMING_STATE_STANDBY_ERROR);

<<<<<<< HEAD
				if (TRANSITION_CHANGED == arming_state_transition(&status, &safety, new_arming_state, &armed)) {
					mavlink_log_info(mavlink_fd, "[cmd] DISARMED by safety switch");
					arming_state_changed = true;
=======
				if (TRANSITION_CHANGED == arming_state_transition(&status, &safety, new_arming_state, &armed, mavlink_fd)) {
					mavlink_log_info(mavlink_fd, "#audio DISARMED by safety switch");
>>>>>>> f3a77705
				}
			}
		}

		/* update global position estimate */
		orb_check(global_position_sub, &updated);

		if (updated) {
			/* position changed */
			orb_copy(ORB_ID(vehicle_global_position), global_position_sub, &global_position);
		}

		/* update local position estimate */
		orb_check(local_position_sub, &updated);

		if (updated) {
			/* position changed */
			orb_copy(ORB_ID(vehicle_local_position), local_position_sub, &local_position);
		}

		/* update condition_global_position_valid */
		/* hysteresis for EPH/EPV */
		bool eph_epv_good;

		if (status.condition_global_position_valid) {
			if (global_position.eph > eph_epv_threshold * 2.0f || global_position.epv > eph_epv_threshold * 2.0f) {
				eph_epv_good = false;

			} else {
				eph_epv_good = true;
			}

		} else {
			if (global_position.eph < eph_epv_threshold && global_position.epv < eph_epv_threshold) {
				eph_epv_good = true;

			} else {
				eph_epv_good = false;
			}
		}

		check_valid(global_position.timestamp, POSITION_TIMEOUT, eph_epv_good, &(status.condition_global_position_valid), &status_changed);

		/* check if GPS fix is ok */

		/* update home position */
		if (!status.condition_home_position_valid && status.condition_global_position_valid && !armed.armed &&
		    (global_position.eph < eph_epv_threshold) && (global_position.epv < eph_epv_threshold)) {

			home.lat = global_position.lat;
			home.lon = global_position.lon;
			home.alt = global_position.alt;

			home.x = local_position.x;
			home.y = local_position.y;
			home.z = local_position.z;

			warnx("home: lat = %.7f, lon = %.7f, alt = %.2f ", home.lat, home.lon, (double)home.alt);
			mavlink_log_info(mavlink_fd, "[cmd] home: %.7f, %.7f, %.2f", home.lat, home.lon, (double)home.alt);

			/* announce new home position */
			if (home_pub > 0) {
				orb_publish(ORB_ID(home_position), home_pub, &home);

			} else {
				home_pub = orb_advertise(ORB_ID(home_position), &home);
			}

			/* mark home position as set */
			status.condition_home_position_valid = true;
			tune_positive(true);
		}

		/* update condition_local_position_valid and condition_local_altitude_valid */
		/* hysteresis for EPH */
		bool local_eph_good;

		if (status.condition_global_position_valid) {
			if (local_position.eph > eph_epv_threshold * 2.0f) {
				local_eph_good = false;

			} else {
				local_eph_good = true;
			}

		} else {
			if (local_position.eph < eph_epv_threshold) {
				local_eph_good = true;

			} else {
				local_eph_good = false;
			}
		}
		check_valid(local_position.timestamp, POSITION_TIMEOUT, local_position.xy_valid && local_eph_good, &(status.condition_local_position_valid), &status_changed);
		check_valid(local_position.timestamp, POSITION_TIMEOUT, local_position.z_valid, &(status.condition_local_altitude_valid), &status_changed);

		if (status.condition_local_altitude_valid) {
			if (status.condition_landed != local_position.landed) {
				status.condition_landed = local_position.landed;
				status_changed = true;

				if (status.condition_landed) {
					mavlink_log_critical(mavlink_fd, "#audio: LANDED");

				} else {
					mavlink_log_critical(mavlink_fd, "#audio: IN AIR");
				}
			}
		}

		/* update battery status */
		orb_check(battery_sub, &updated);

		if (updated) {
			orb_copy(ORB_ID(battery_status), battery_sub, &battery);

			/* only consider battery voltage if system has been running 2s and battery voltage is valid */
			if (hrt_absolute_time() > start_time + 2000000 && battery.voltage_filtered_v > 0.0f) {
				status.battery_voltage = battery.voltage_filtered_v;
				status.battery_current = battery.current_a;
				status.condition_battery_voltage_valid = true;
				status.battery_remaining = battery_remaining_estimate_voltage(battery.voltage_filtered_v, battery.discharged_mah);
			}
		}

		/* update subsystem */
		orb_check(subsys_sub, &updated);

		if (updated) {
			orb_copy(ORB_ID(subsystem_info), subsys_sub, &info);

			warnx("subsystem changed: %d\n", (int)info.subsystem_type);

			/* mark / unmark as present */
			if (info.present) {
				status.onboard_control_sensors_present |= info.subsystem_type;

			} else {
				status.onboard_control_sensors_present &= ~info.subsystem_type;
			}

			/* mark / unmark as enabled */
			if (info.enabled) {
				status.onboard_control_sensors_enabled |= info.subsystem_type;

			} else {
				status.onboard_control_sensors_enabled &= ~info.subsystem_type;
			}

			/* mark / unmark as ok */
			if (info.ok) {
				status.onboard_control_sensors_health |= info.subsystem_type;

			} else {
				status.onboard_control_sensors_health &= ~info.subsystem_type;
			}

			status_changed = true;
		}

		/* update position setpoint triplet */
		orb_check(pos_sp_triplet_sub, &updated);

		if (updated) {
			orb_copy(ORB_ID(position_setpoint_triplet), pos_sp_triplet_sub, &pos_sp_triplet);
		}

		if (counter % (1000000 / COMMANDER_MONITORING_INTERVAL) == 0) {
			/* compute system load */
			uint64_t interval_runtime = system_load.tasks[0].total_runtime - last_idle_time;

			if (last_idle_time > 0) {
				status.load = 1.0f - ((float)interval_runtime / 1e6f);        //system load is time spent in non-idle
			}

			last_idle_time = system_load.tasks[0].total_runtime;

			/* check if board is connected via USB */
			//struct stat statbuf;
			//on_usb_power = (stat("/dev/ttyACM0", &statbuf) == 0);
		}

		/* if battery voltage is getting lower, warn using buzzer, etc. */
		if (status.condition_battery_voltage_valid && status.battery_remaining < 0.25f && !low_battery_voltage_actions_done) {
			low_battery_voltage_actions_done = true;
			mavlink_log_critical(mavlink_fd, "#audio: WARNING: LOW BATTERY");
			status.battery_warning = VEHICLE_BATTERY_WARNING_LOW;
			status_changed = true;

		} else if (status.condition_battery_voltage_valid && status.battery_remaining < 0.1f && !critical_battery_voltage_actions_done && low_battery_voltage_actions_done) {
			/* critical battery voltage, this is rather an emergency, change state machine */
			critical_battery_voltage_actions_done = true;
			mavlink_log_critical(mavlink_fd, "#audio: EMERGENCY: CRITICAL BATTERY");
			status.battery_warning = VEHICLE_BATTERY_WARNING_CRITICAL;

			if (armed.armed) {
<<<<<<< HEAD
				arming_ret = arming_state_transition(&status, &safety, ARMING_STATE_ARMED_ERROR, &armed);

				if (arming_ret == TRANSITION_CHANGED) {
					warnx("changed 1");
					arming_state_changed = true;
				}

			} else {
				arming_ret = arming_state_transition(&status, &safety, ARMING_STATE_STANDBY_ERROR, &armed);
=======
				arming_state_transition(&status, &safety, ARMING_STATE_ARMED_ERROR, &armed, mavlink_fd);

			} else {
				arming_state_transition(&status, &safety, ARMING_STATE_STANDBY_ERROR, &armed, mavlink_fd);
			}
>>>>>>> f3a77705

				if (arming_ret == TRANSITION_CHANGED) {
					warnx("changed 2");
					arming_state_changed = true;
				}
			}
			status_changed = true;
		}

		/* End battery voltage check */

		/* If in INIT state, try to proceed to STANDBY state */
		if (status.arming_state == ARMING_STATE_INIT && low_prio_task == LOW_PRIO_TASK_NONE) {
<<<<<<< HEAD
			/* TODO: check for sensors */
			arming_ret = arming_state_transition(&status, &safety, ARMING_STATE_STANDBY, &armed);

			if (arming_ret == TRANSITION_CHANGED) {
				arming_state_changed = true;
			}
=======
			// XXX check for sensors
			arming_state_transition(&status, &safety, ARMING_STATE_STANDBY, &armed, mavlink_fd);
>>>>>>> f3a77705

		} else {
			/* TODO: Add emergency stuff if sensors are lost */
		}


		/*
		 * Check for valid position information.
		 *
		 * If the system has a valid position source from an onboard
		 * position estimator, it is safe to operate it autonomously.
		 * The flag_vector_flight_mode_ok flag indicates that a minimum
		 * set of position measurements is available.
		 */

		orb_check(gps_sub, &updated);

		if (updated) {
			orb_copy(ORB_ID(vehicle_gps_position), gps_sub, &gps_position);
		}

		orb_check(mission_result_sub, &updated);

		if (updated) {
			orb_copy(ORB_ID(mission_result), mission_result_sub, &mission_result);
		}

		/* RC input check */
		if (!status.rc_input_blocked && sp_man.timestamp != 0 && hrt_absolute_time() < sp_man.timestamp + RC_TIMEOUT) {
			/* handle the case where RC signal was regained */
			if (!status.rc_signal_found_once) {
				status.rc_signal_found_once = true;
				mavlink_log_critical(mavlink_fd, "#audio: detected RC signal first time");
				status_changed = true;

			} else {
				if (status.rc_signal_lost) {
					mavlink_log_critical(mavlink_fd, "#audio: RC signal regained");
					status_changed = true;
				}
			}

			status.rc_signal_lost = false;

			/* check if left stick is in lower left position and we are in MANUAL or AUTO_READY mode or (ASSIST mode and landed) -> disarm
			 * do it only for rotary wings */
			if (status.is_rotary_wing &&
			    (status.arming_state == ARMING_STATE_ARMED || status.arming_state == ARMING_STATE_ARMED_ERROR) &&
			    (status.main_state == MAIN_STATE_MANUAL || status.main_state == MAIN_STATE_ACRO || status.condition_landed) &&
			    sp_man.r < -STICK_ON_OFF_LIMIT && sp_man.z < 0.1f) {

				if (stick_off_counter > STICK_ON_OFF_COUNTER_LIMIT) {
					/* disarm to STANDBY if ARMED or to STANDBY_ERROR if ARMED_ERROR */
					arming_state_t new_arming_state = (status.arming_state == ARMING_STATE_ARMED ? ARMING_STATE_STANDBY : ARMING_STATE_STANDBY_ERROR);
<<<<<<< HEAD
					arming_ret = arming_state_transition(&status, &safety, new_arming_state, &armed);
					if (arming_ret == TRANSITION_CHANGED) {
						arming_state_changed = true;
					}
=======
					arming_res = arming_state_transition(&status, &safety, new_arming_state, &armed, mavlink_fd);
>>>>>>> f3a77705
					stick_off_counter = 0;

				} else {
					stick_off_counter++;
				}

			} else {
				stick_off_counter = 0;
			}

			/* check if left stick is in lower right position and we're in MANUAL mode -> arm */
			if (status.arming_state == ARMING_STATE_STANDBY &&
			    sp_man.r > STICK_ON_OFF_LIMIT && sp_man.z < 0.1f) {
				if (stick_on_counter > STICK_ON_OFF_COUNTER_LIMIT) {
					if (safety.safety_switch_available && !safety.safety_off && status.hil_state == HIL_STATE_OFF) {
						print_reject_arm("#audio: NOT ARMING: Press safety switch first.");

					} else if (status.main_state != MAIN_STATE_MANUAL) {
						print_reject_arm("#audio: NOT ARMING: Switch to MANUAL mode first.");

					} else {
<<<<<<< HEAD
						arming_ret = arming_state_transition(&status, &safety, ARMING_STATE_ARMED, &armed);
						if (arming_ret == TRANSITION_CHANGED) {
							arming_state_changed = true;
						}
=======
						arming_res = arming_state_transition(&status, &safety, ARMING_STATE_ARMED, &armed, mavlink_fd);
>>>>>>> f3a77705
					}

					stick_on_counter = 0;

				} else {
					stick_on_counter++;
				}

			} else {
				stick_on_counter = 0;
			}

			if (arming_ret == TRANSITION_CHANGED) {
				if (status.arming_state == ARMING_STATE_ARMED) {
					mavlink_log_info(mavlink_fd, "[cmd] ARMED by RC");

				} else {
					mavlink_log_info(mavlink_fd, "[cmd] DISARMED by RC");
				}
				arming_state_changed = true;

			} else if (arming_ret == TRANSITION_DENIED) {
				/* DENIED here indicates bug in the commander */
				mavlink_log_critical(mavlink_fd, "ERROR: arming state transition denied");
			}

			/* evaluate the main state machine according to mode switches */
			transition_result_t main_res = set_main_state_rc(&status, &sp_man);

			/* play tune on mode change only if armed, blink LED always */
			if (main_res == TRANSITION_CHANGED) {
				tune_positive(armed.armed);
				main_state_changed = true;

			} else if (main_res == TRANSITION_DENIED) {
				/* DENIED here indicates bug in the commander */
				mavlink_log_critical(mavlink_fd, "ERROR: main state transition denied");
			}

		} else {
			if (!status.rc_signal_lost) {
				mavlink_log_critical(mavlink_fd, "#audio: CRITICAL: RC SIGNAL LOST");
				status.rc_signal_lost = true;
				status_changed = true;
			}
		}

		/* data link check */
		if (hrt_absolute_time() < telemetry.heartbeat_time + DL_TIMEOUT) {
			/* handle the case where data link was regained */
			if (status.data_link_lost) {
				mavlink_log_critical(mavlink_fd, "#audio: data link regained");
				status.data_link_lost = false;
				status_changed = true;
			}

		} else {
			if (!status.data_link_lost) {
				mavlink_log_critical(mavlink_fd, "#audio: CRITICAL: DATA LINK LOST");
				status.data_link_lost = true;
				status_changed = true;
			}
		}

		/* handle commands last, as the system needs to be updated to handle them */
		orb_check(cmd_sub, &updated);

		if (updated) {
			/* got command */
			orb_copy(ORB_ID(vehicle_command), cmd_sub, &cmd);

			/* handle it */
			if (handle_command(&status, &safety, &cmd, &armed, &home, &global_position, &home_pub)) {
				status_changed = true;
			}
		}

		hrt_abstime t1 = hrt_absolute_time();

		/* print new state */
		if (arming_state_changed) {
			status_changed = true;
			mavlink_log_info(mavlink_fd, "[cmd] arming state: %s", arming_states_str[status.arming_state]);

			/* update home position on arming if at least 2s from commander start spent to avoid setting home on in-air restart */
			if (armed.armed && !was_armed && hrt_absolute_time() > start_time + 2000000 && status.condition_global_position_valid &&
			    (global_position.eph < eph_epv_threshold) && (global_position.epv < eph_epv_threshold)) {

				// TODO remove code duplication
				home.lat = global_position.lat;
				home.lon = global_position.lon;
				home.alt = global_position.alt;

				home.x = local_position.x;
				home.y = local_position.y;
				home.z = local_position.z;

				warnx("home: lat = %.7f, lon = %.7f, alt = %.2f ", home.lat, home.lon, (double)home.alt);
				mavlink_log_info(mavlink_fd, "home: %.7f, %.7f, %.2f", home.lat, home.lon, (double)home.alt);

				/* announce new home position */
				if (home_pub > 0) {
					orb_publish(ORB_ID(home_position), home_pub, &home);

				} else {
					home_pub = orb_advertise(ORB_ID(home_position), &home);
				}

				/* mark home position as set */
				status.condition_home_position_valid = true;
			}
			arming_state_changed = false;
		}

		was_armed = armed.armed;

		/* now set navigation state according to failsafe and main state */
		bool nav_state_changed = set_nav_state(&status, (bool)datalink_loss_enabled,
						       mission_result.mission_finished);

		// TODO handle mode changes by commands
		if (main_state_changed) {
			status_changed = true;
			warnx("main state: %s", main_states_str[status.main_state]);
			mavlink_log_info(mavlink_fd, "[cmd] main state: %s", main_states_str[status.main_state]);
			main_state_changed = false;
		}

		if (status.failsafe != failsafe_old) {
			status_changed = true;
			mavlink_log_info(mavlink_fd, "[cmd] failsafe state: %i", status.failsafe);
			failsafe_old = status.failsafe;
		}

		if (nav_state_changed) {
			status_changed = true;
			warnx("nav state: %s", nav_states_str[status.nav_state]);
			mavlink_log_info(mavlink_fd, "[cmd] nav state: %s", nav_states_str[status.nav_state]);
		}

		/* publish states (armed, control mode, vehicle status) at least with 5 Hz */
		if (counter % (200000 / COMMANDER_MONITORING_INTERVAL) == 0 || status_changed) {
			set_control_mode();
			control_mode.timestamp = t1;
			orb_publish(ORB_ID(vehicle_control_mode), control_mode_pub, &control_mode);

			status.timestamp = t1;
			orb_publish(ORB_ID(vehicle_status), status_pub, &status);

			armed.timestamp = t1;
			orb_publish(ORB_ID(actuator_armed), armed_pub, &armed);
		}

		/* play arming and battery warning tunes */
		if (!arm_tune_played && armed.armed && (!safety.safety_switch_available || (safety.safety_switch_available && safety.safety_off))) {
			/* play tune when armed */
			set_tune(TONE_ARMING_WARNING_TUNE);
			arm_tune_played = true;

		} else if (status.battery_warning == VEHICLE_BATTERY_WARNING_CRITICAL) {
			/* play tune on battery critical */
			set_tune(TONE_BATTERY_WARNING_FAST_TUNE);

		} else if (status.battery_warning == VEHICLE_BATTERY_WARNING_LOW || status.failsafe) {
			/* play tune on battery warning or failsafe */
			set_tune(TONE_BATTERY_WARNING_SLOW_TUNE);

		} else {
			set_tune(TONE_STOP_TUNE);
		}

		/* reset arm_tune_played when disarmed */
		if (!armed.armed || (safety.safety_switch_available && !safety.safety_off)) {
			arm_tune_played = false;
		}

		fflush(stdout);
		counter++;

		int blink_state = blink_msg_state();

		if (blink_state > 0) {
			/* blinking LED message, don't touch LEDs */
			if (blink_state == 2) {
				/* blinking LED message completed, restore normal state */
				control_status_leds(&status, &armed, true);
			}

		} else {
			/* normal state */
			control_status_leds(&status, &armed, status_changed);
		}

		status_changed = false;

		usleep(COMMANDER_MONITORING_INTERVAL);
	}

	/* wait for threads to complete */
	ret = pthread_join(commander_low_prio_thread, NULL);

	if (ret) {
		warn("join failed: %d", ret);
	}

	rgbled_set_mode(RGBLED_MODE_OFF);

	/* close fds */
	led_deinit();
	buzzer_deinit();
	close(sp_man_sub);
	close(sp_offboard_sub);
	close(local_position_sub);
	close(global_position_sub);
	close(gps_sub);
	close(sensor_sub);
	close(safety_sub);
	close(cmd_sub);
	close(subsys_sub);
	close(diff_pres_sub);
	close(param_changed_sub);
	close(battery_sub);

	thread_running = false;

	return 0;
}

void
check_valid(hrt_abstime timestamp, hrt_abstime timeout, bool valid_in, bool *valid_out, bool *changed)
{
	hrt_abstime t = hrt_absolute_time();
	bool valid_new = (t < timestamp + timeout && t > timeout && valid_in);

	if (*valid_out != valid_new) {
		*valid_out = valid_new;
		*changed = true;
	}
}

void
control_status_leds(vehicle_status_s *status, const actuator_armed_s *actuator_armed, bool changed)
{
	/* driving rgbled */
	if (changed) {
		bool set_normal_color = false;

		/* set mode */
		if (status->arming_state == ARMING_STATE_ARMED) {
			rgbled_set_mode(RGBLED_MODE_ON);
			set_normal_color = true;

		} else if (status->arming_state == ARMING_STATE_ARMED_ERROR) {
			rgbled_set_mode(RGBLED_MODE_BLINK_FAST);
			rgbled_set_color(RGBLED_COLOR_RED);

		} else if (status->arming_state == ARMING_STATE_STANDBY) {
			rgbled_set_mode(RGBLED_MODE_BREATHE);
			set_normal_color = true;

		} else {	// STANDBY_ERROR and other states
			rgbled_set_mode(RGBLED_MODE_BLINK_NORMAL);
			rgbled_set_color(RGBLED_COLOR_RED);
		}

		if (set_normal_color) {
			/* set color */
			if (status->battery_warning == VEHICLE_BATTERY_WARNING_LOW || status->failsafe) {
				rgbled_set_color(RGBLED_COLOR_AMBER);
				/* VEHICLE_BATTERY_WARNING_CRITICAL handled as ARMING_STATE_ARMED_ERROR / ARMING_STATE_STANDBY_ERROR */

			} else {
				if (status->condition_local_position_valid) {
					rgbled_set_color(RGBLED_COLOR_GREEN);

				} else {
					rgbled_set_color(RGBLED_COLOR_BLUE);
				}
			}
		}
	}

#ifdef CONFIG_ARCH_BOARD_PX4FMU_V1

	/* this runs at around 20Hz, full cycle is 16 ticks = 10/16Hz */
	if (actuator_armed->armed) {
		/* armed, solid */
		led_on(LED_BLUE);

	} else if (actuator_armed->ready_to_arm) {
		/* ready to arm, blink at 1Hz */
		if (leds_counter % 20 == 0) {
			led_toggle(LED_BLUE);
		}

	} else {
		/* not ready to arm, blink at 10Hz */
		if (leds_counter % 2 == 0) {
			led_toggle(LED_BLUE);
		}
	}

#endif

	/* give system warnings on error LED, XXX maybe add memory usage warning too */
	if (status->load > 0.95f) {
		if (leds_counter % 2 == 0) {
			led_toggle(LED_AMBER);
		}

	} else {
		led_off(LED_AMBER);
	}

	leds_counter++;
}

transition_result_t
set_main_state_rc(struct vehicle_status_s *status, struct manual_control_setpoint_s *sp_man)
{
	/* set main state according to RC switches */
	transition_result_t res = TRANSITION_DENIED;

	switch (sp_man->mode_switch) {
	case SWITCH_POS_NONE:
		res = TRANSITION_NOT_CHANGED;
		warnx("NONE");
		break;

	case SWITCH_POS_OFF:		// MANUAL
		if (sp_man->acro_switch == SWITCH_POS_ON) {
			res = main_state_transition(status, MAIN_STATE_ACRO);

		} else {
			res = main_state_transition(status, MAIN_STATE_MANUAL);
		}
		// TRANSITION_DENIED is not possible here
		break;

	case SWITCH_POS_MIDDLE:		// ASSIST
		if (sp_man->posctl_switch == SWITCH_POS_ON) {
			res = main_state_transition(status, MAIN_STATE_POSCTL);

			if (res != TRANSITION_DENIED) {
				break;	// changed successfully or already in this state
			}

			print_reject_mode(status, "POSCTL");
		}

        // fallback to ALTCTL
		res = main_state_transition(status, MAIN_STATE_ALTCTL);

		if (res != TRANSITION_DENIED) {
			break;	// changed successfully or already in this mode
		}

		if (sp_man->posctl_switch != SWITCH_POS_ON) {
			print_reject_mode(status, "ALTCTL");
		}

		// fallback to MANUAL
		res = main_state_transition(status, MAIN_STATE_MANUAL);
		// TRANSITION_DENIED is not possible here
		break;

	case SWITCH_POS_ON:			// AUTO
		if (sp_man->return_switch == SWITCH_POS_ON) {
			res = main_state_transition(status, MAIN_STATE_AUTO_RTL);

			if (res != TRANSITION_DENIED) {
				break;	// changed successfully or already in this state
			}

            print_reject_mode(status, "AUTO_RTL");

            // fallback to LOITER if home position not set
            res = main_state_transition(status, MAIN_STATE_AUTO_LOITER);

            if (res != TRANSITION_DENIED) {
                break;  // changed successfully or already in this state
            }

		} else if (sp_man->loiter_switch == SWITCH_POS_ON) {
			res = main_state_transition(status, MAIN_STATE_AUTO_LOITER);

			if (res != TRANSITION_DENIED) {
				break;	// changed successfully or already in this state
			}

            print_reject_mode(status, "AUTO_LOITER");

		} else {
			res = main_state_transition(status, MAIN_STATE_AUTO_MISSION);

			if (res != TRANSITION_DENIED) {
				break;	// changed successfully or already in this state
			}

            print_reject_mode(status, "AUTO_MISSION");
		}

        // fallback to POSCTL
        res = main_state_transition(status, MAIN_STATE_POSCTL);

        if (res != TRANSITION_DENIED) {
            break;  // changed successfully or already in this state
        }

		// fallback to ALTCTL
		res = main_state_transition(status, MAIN_STATE_ALTCTL);

		if (res != TRANSITION_DENIED) {
			break;	// changed successfully or already in this state
		}

		// fallback to MANUAL
		res = main_state_transition(status, MAIN_STATE_MANUAL);
		// TRANSITION_DENIED is not possible here
		break;

	default:
		break;
	}

	return res;
}

void
set_control_mode()
{
	/* set vehicle_control_mode according to set_navigation_state */
	control_mode.flag_armed = armed.armed;
	/* TODO: check this */
	control_mode.flag_external_manual_override_ok = !status.is_rotary_wing;
	control_mode.flag_system_hil_enabled = status.hil_state == HIL_STATE_ON;

	switch (status.nav_state) {
	case NAVIGATION_STATE_MANUAL:
		control_mode.flag_control_manual_enabled = true;
		control_mode.flag_control_auto_enabled = false;
		control_mode.flag_control_rates_enabled = status.is_rotary_wing;
		control_mode.flag_control_attitude_enabled = status.is_rotary_wing;
		control_mode.flag_control_altitude_enabled = false;
		control_mode.flag_control_climb_rate_enabled = false;
		control_mode.flag_control_position_enabled = false;
		control_mode.flag_control_velocity_enabled = false;
		control_mode.flag_control_termination_enabled = false;
		break;

	case NAVIGATION_STATE_ACRO:
		control_mode.flag_control_manual_enabled = true;
		control_mode.flag_control_auto_enabled = false;
		control_mode.flag_control_rates_enabled = true;
		control_mode.flag_control_attitude_enabled = false;
		control_mode.flag_control_altitude_enabled = false;
		control_mode.flag_control_climb_rate_enabled = false;
		control_mode.flag_control_position_enabled = false;
		control_mode.flag_control_velocity_enabled = false;
		control_mode.flag_control_termination_enabled = false;
		break;

	case NAVIGATION_STATE_ALTCTL:
		control_mode.flag_control_manual_enabled = true;
		control_mode.flag_control_auto_enabled = false;
		control_mode.flag_control_rates_enabled = true;
		control_mode.flag_control_attitude_enabled = true;
		control_mode.flag_control_altitude_enabled = true;
		control_mode.flag_control_climb_rate_enabled = true;
		control_mode.flag_control_position_enabled = false;
		control_mode.flag_control_velocity_enabled = false;
		control_mode.flag_control_termination_enabled = false;
		break;

	case NAVIGATION_STATE_POSCTL:
		control_mode.flag_control_manual_enabled = true;
		control_mode.flag_control_auto_enabled = false;
		control_mode.flag_control_rates_enabled = true;
		control_mode.flag_control_attitude_enabled = true;
		control_mode.flag_control_altitude_enabled = true;
		control_mode.flag_control_climb_rate_enabled = true;
		control_mode.flag_control_position_enabled = true;
		control_mode.flag_control_velocity_enabled = true;
		control_mode.flag_control_termination_enabled = false;
		break;

	case NAVIGATION_STATE_AUTO_MISSION:
	case NAVIGATION_STATE_AUTO_LOITER:
	case NAVIGATION_STATE_AUTO_RTL:
	case NAVIGATION_STATE_AUTO_RTGS:
		control_mode.flag_control_manual_enabled = false;
		control_mode.flag_control_auto_enabled = true;
		control_mode.flag_control_rates_enabled = true;
		control_mode.flag_control_attitude_enabled = true;
		control_mode.flag_control_altitude_enabled = true;
		control_mode.flag_control_climb_rate_enabled = true;
		control_mode.flag_control_position_enabled = true;
		control_mode.flag_control_velocity_enabled = true;
		control_mode.flag_control_termination_enabled = false;
		break;

	case NAVIGATION_STATE_LAND:
		control_mode.flag_control_manual_enabled = false;
		control_mode.flag_control_auto_enabled = true;
		control_mode.flag_control_rates_enabled = true;
		control_mode.flag_control_attitude_enabled = true;
		/* in failsafe LAND mode position may be not available */
		control_mode.flag_control_position_enabled = status.condition_local_position_valid;
		control_mode.flag_control_velocity_enabled = status.condition_local_position_valid;
		control_mode.flag_control_altitude_enabled = true;
		control_mode.flag_control_climb_rate_enabled = true;
		control_mode.flag_control_termination_enabled = false;
		break;

	case NAVIGATION_STATE_TERMINATION:
		/* disable all controllers on termination */
		control_mode.flag_control_manual_enabled = false;
		control_mode.flag_control_auto_enabled = false;
		control_mode.flag_control_rates_enabled = false;
		control_mode.flag_control_attitude_enabled = false;
		control_mode.flag_control_position_enabled = false;
		control_mode.flag_control_velocity_enabled = false;
		control_mode.flag_control_altitude_enabled = false;
		control_mode.flag_control_climb_rate_enabled = false;
		control_mode.flag_control_termination_enabled = true;
		break;

	default:
		break;
	}
}

void
print_reject_mode(struct vehicle_status_s *status, const char *msg)
{
	hrt_abstime t = hrt_absolute_time();

	if (t - last_print_mode_reject_time > PRINT_MODE_REJECT_INTERVAL) {
		last_print_mode_reject_time = t;
		char s[80];
		sprintf(s, "#audio: REJECT %s", msg);
		mavlink_log_critical(mavlink_fd, s);

		/* only buzz if armed, because else we're driving people nuts indoors
		they really need to look at the leds as well. */
		tune_negative(armed.armed);
	}
}

void
print_reject_arm(const char *msg)
{
	hrt_abstime t = hrt_absolute_time();

	if (t - last_print_mode_reject_time > PRINT_MODE_REJECT_INTERVAL) {
		last_print_mode_reject_time = t;
		char s[80];
		sprintf(s, "#audio: %s", msg);
		mavlink_log_critical(mavlink_fd, s);
		tune_negative(true);
	}
}

void answer_command(struct vehicle_command_s &cmd, enum VEHICLE_CMD_RESULT result)
{
	switch (result) {
	case VEHICLE_CMD_RESULT_ACCEPTED:
		tune_positive(true);
		break;

	case VEHICLE_CMD_RESULT_DENIED:
		mavlink_log_critical(mavlink_fd, "#audio: command denied: %u", cmd.command);
		tune_negative(true);
		break;

	case VEHICLE_CMD_RESULT_FAILED:
		mavlink_log_critical(mavlink_fd, "#audio: command failed: %u", cmd.command);
		tune_negative(true);
		break;

	case VEHICLE_CMD_RESULT_TEMPORARILY_REJECTED:
		/* this needs additional hints to the user - so let other messages pass and be spoken */
		mavlink_log_critical(mavlink_fd, "command temporarily rejected: %u", cmd.command);
		tune_negative(true);
		break;

	case VEHICLE_CMD_RESULT_UNSUPPORTED:
		mavlink_log_critical(mavlink_fd, "#audio: command unsupported: %u", cmd.command);
		tune_negative(true);
		break;

	default:
		break;
	}
}

void *commander_low_prio_loop(void *arg)
{
	/* Set thread name */
	prctl(PR_SET_NAME, "commander_low_prio", getpid());

	/* Subscribe to command topic */
	int cmd_sub = orb_subscribe(ORB_ID(vehicle_command));
	struct vehicle_command_s cmd;
	memset(&cmd, 0, sizeof(cmd));

	/* wakeup source(s) */
	struct pollfd fds[1];

	/* use the gyro to pace output - XXX BROKEN if we are using the L3GD20 */
	fds[0].fd = cmd_sub;
	fds[0].events = POLLIN;

	while (!thread_should_exit) {
		/* wait for up to 200ms for data */
		int pret = poll(&fds[0], (sizeof(fds) / sizeof(fds[0])), 200);

		/* timed out - periodic check for thread_should_exit, etc. */
		if (pret == 0) {
			continue;
		}

		/* this is undesirable but not much we can do - might want to flag unhappy status */
		if (pret < 0) {
			warn("poll error %d, %d", pret, errno);
			continue;
		}

		/* if we reach here, we have a valid command */
		orb_copy(ORB_ID(vehicle_command), cmd_sub, &cmd);

		/* ignore commands the high-prio loop handles */
		if (cmd.command == VEHICLE_CMD_DO_SET_MODE ||
		    cmd.command == VEHICLE_CMD_COMPONENT_ARM_DISARM ||
		    cmd.command == VEHICLE_CMD_NAV_TAKEOFF ||
		    cmd.command == VEHICLE_CMD_DO_SET_SERVO) {
			continue;
		}

		/* only handle low-priority commands here */
		switch (cmd.command) {

		case VEHICLE_CMD_PREFLIGHT_REBOOT_SHUTDOWN:
			if (is_safe(&status, &safety, &armed)) {

				if (((int)(cmd.param1)) == 1) {
					answer_command(cmd, VEHICLE_CMD_RESULT_ACCEPTED);
					usleep(100000);
					/* reboot */
					systemreset(false);

				} else if (((int)(cmd.param1)) == 3) {
					answer_command(cmd, VEHICLE_CMD_RESULT_ACCEPTED);
					usleep(100000);
					/* reboot to bootloader */
					systemreset(true);

				} else {
					answer_command(cmd, VEHICLE_CMD_RESULT_DENIED);
				}

			} else {
				answer_command(cmd, VEHICLE_CMD_RESULT_DENIED);
			}

			break;

		case VEHICLE_CMD_PREFLIGHT_CALIBRATION: {

				int calib_ret = ERROR;

				/* try to go to INIT/PREFLIGHT arming state */

<<<<<<< HEAD
				if (TRANSITION_DENIED == arming_state_transition(&status, &safety, ARMING_STATE_INIT, &armed)) {
=======
				// XXX disable interrupts in arming_state_transition
				if (TRANSITION_DENIED == arming_state_transition(&status, &safety, ARMING_STATE_INIT, &armed, mavlink_fd)) {
>>>>>>> f3a77705
					answer_command(cmd, VEHICLE_CMD_RESULT_DENIED);
					break;
				}

				if ((int)(cmd.param1) == 1) {
					/* gyro calibration */
					answer_command(cmd, VEHICLE_CMD_RESULT_ACCEPTED);
					calib_ret = do_gyro_calibration(mavlink_fd);

				} else if ((int)(cmd.param2) == 1) {
					/* magnetometer calibration */
					answer_command(cmd, VEHICLE_CMD_RESULT_ACCEPTED);
					calib_ret = do_mag_calibration(mavlink_fd);

				} else if ((int)(cmd.param3) == 1) {
					/* zero-altitude pressure calibration */
					answer_command(cmd, VEHICLE_CMD_RESULT_DENIED);

				} else if ((int)(cmd.param4) == 1) {
					/* RC calibration */
					answer_command(cmd, VEHICLE_CMD_RESULT_ACCEPTED);
					/* disable RC control input completely */
					status.rc_input_blocked = true;
					calib_ret = OK;
					mavlink_log_info(mavlink_fd, "CAL: Disabling RC IN");

				} else if ((int)(cmd.param4) == 2) {
					/* RC trim calibration */
					answer_command(cmd, VEHICLE_CMD_RESULT_ACCEPTED);
					calib_ret = do_trim_calibration(mavlink_fd);

				} else if ((int)(cmd.param5) == 1) {
					/* accelerometer calibration */
					answer_command(cmd, VEHICLE_CMD_RESULT_ACCEPTED);
					calib_ret = do_accel_calibration(mavlink_fd);

				} else if ((int)(cmd.param6) == 1) {
					/* airspeed calibration */
					answer_command(cmd, VEHICLE_CMD_RESULT_ACCEPTED);
					calib_ret = do_airspeed_calibration(mavlink_fd);

				} else if ((int)(cmd.param4) == 0) {
					/* RC calibration ended - have we been in one worth confirming? */
					if (status.rc_input_blocked) {
						answer_command(cmd, VEHICLE_CMD_RESULT_ACCEPTED);
						/* enable RC control input */
						status.rc_input_blocked = false;
						mavlink_log_info(mavlink_fd, "CAL: Re-enabling RC IN");
					}

					/* this always succeeds */
					calib_ret = OK;

				}

				if (calib_ret == OK) {
					tune_positive(true);

				} else {
					tune_negative(true);
				}

				arming_state_transition(&status, &safety, ARMING_STATE_STANDBY, &armed, mavlink_fd);

				break;
			}

		case VEHICLE_CMD_PREFLIGHT_STORAGE: {

				if (((int)(cmd.param1)) == 0) {
					int ret = param_load_default();

					if (ret == OK) {
						mavlink_log_info(mavlink_fd, "[cmd] parameters loaded");
						answer_command(cmd, VEHICLE_CMD_RESULT_ACCEPTED);

					} else {
						mavlink_log_critical(mavlink_fd, "#audio: parameters load ERROR");

						/* convenience as many parts of NuttX use negative errno */
						if (ret < 0) {
							ret = -ret;
						}

						if (ret < 1000) {
							mavlink_log_critical(mavlink_fd, "#audio: %s", strerror(ret));
						}

						answer_command(cmd, VEHICLE_CMD_RESULT_FAILED);
					}

				} else if (((int)(cmd.param1)) == 1) {
					int ret = param_save_default();

					if (ret == OK) {
						mavlink_log_info(mavlink_fd, "[cmd] parameters saved");
						answer_command(cmd, VEHICLE_CMD_RESULT_ACCEPTED);

					} else {
						mavlink_log_critical(mavlink_fd, "#audio: parameters save error");

						/* convenience as many parts of NuttX use negative errno */
						if (ret < 0) {
							ret = -ret;
						}

						if (ret < 1000) {
							mavlink_log_critical(mavlink_fd, "#audio: %s", strerror(ret));
						}

						answer_command(cmd, VEHICLE_CMD_RESULT_FAILED);
					}
				}

				break;
			}

		case VEHICLE_CMD_START_RX_PAIR:
			/* handled in the IO driver */
			break;

		default:
			/* don't answer on unsupported commands, it will be done in main loop */
			break;
		}

		/* send any requested ACKs */
		if (cmd.confirmation > 0 && cmd.command != VEHICLE_CMD_DO_SET_MODE
		    && cmd.command != VEHICLE_CMD_COMPONENT_ARM_DISARM) {
			/* send acknowledge command */
			// XXX TODO
		}
	}

	close(cmd_sub);

	return NULL;
}<|MERGE_RESOLUTION|>--- conflicted
+++ resolved
@@ -405,18 +405,7 @@
 			uint8_t base_mode = (uint8_t)cmd->param1;
 			uint8_t custom_main_mode = (uint8_t)cmd->param2;
 
-<<<<<<< HEAD
 			transition_result_t arming_ret = TRANSITION_NOT_CHANGED;
-=======
-			/* set HIL state */
-			hil_state_t new_hil_state = (base_mode & MAV_MODE_FLAG_HIL_ENABLED) ? HIL_STATE_ON : HIL_STATE_OFF;
-			int hil_ret = hil_state_transition(new_hil_state, status_pub, status, mavlink_fd);
-
-			/* if HIL got enabled, reset battery status state */
-			if (hil_ret == OK && status->hil_state == HIL_STATE_ON) {
-				/* reset the arming mode to disarmed */
-				arming_res = arming_state_transition(status, safety, ARMING_STATE_STANDBY, armed, mavlink_fd);
->>>>>>> f3a77705
 
 			transition_result_t main_ret = TRANSITION_NOT_CHANGED;
 
@@ -967,14 +956,9 @@
 			if (status.hil_state == HIL_STATE_OFF && safety.safety_switch_available && !safety.safety_off && armed.armed) {
 				arming_state_t new_arming_state = (status.arming_state == ARMING_STATE_ARMED ? ARMING_STATE_STANDBY : ARMING_STATE_STANDBY_ERROR);
 
-<<<<<<< HEAD
-				if (TRANSITION_CHANGED == arming_state_transition(&status, &safety, new_arming_state, &armed)) {
+				if (TRANSITION_CHANGED == arming_state_transition(&status, &safety, new_arming_state, &armed, mavlink_fd)) {
 					mavlink_log_info(mavlink_fd, "[cmd] DISARMED by safety switch");
 					arming_state_changed = true;
-=======
-				if (TRANSITION_CHANGED == arming_state_transition(&status, &safety, new_arming_state, &armed, mavlink_fd)) {
-					mavlink_log_info(mavlink_fd, "#audio DISARMED by safety switch");
->>>>>>> f3a77705
 				}
 			}
 		}
@@ -1171,26 +1155,16 @@
 			status.battery_warning = VEHICLE_BATTERY_WARNING_CRITICAL;
 
 			if (armed.armed) {
-<<<<<<< HEAD
-				arming_ret = arming_state_transition(&status, &safety, ARMING_STATE_ARMED_ERROR, &armed);
+				arming_ret = arming_state_transition(&status, &safety, ARMING_STATE_ARMED_ERROR, &armed, mavlink_fd);
 
 				if (arming_ret == TRANSITION_CHANGED) {
-					warnx("changed 1");
 					arming_state_changed = true;
 				}
 
 			} else {
-				arming_ret = arming_state_transition(&status, &safety, ARMING_STATE_STANDBY_ERROR, &armed);
-=======
-				arming_state_transition(&status, &safety, ARMING_STATE_ARMED_ERROR, &armed, mavlink_fd);
-
-			} else {
-				arming_state_transition(&status, &safety, ARMING_STATE_STANDBY_ERROR, &armed, mavlink_fd);
-			}
->>>>>>> f3a77705
+				arming_ret = arming_state_transition(&status, &safety, ARMING_STATE_STANDBY_ERROR, &armed, mavlink_fd);
 
 				if (arming_ret == TRANSITION_CHANGED) {
-					warnx("changed 2");
 					arming_state_changed = true;
 				}
 			}
@@ -1201,17 +1175,12 @@
 
 		/* If in INIT state, try to proceed to STANDBY state */
 		if (status.arming_state == ARMING_STATE_INIT && low_prio_task == LOW_PRIO_TASK_NONE) {
-<<<<<<< HEAD
 			/* TODO: check for sensors */
-			arming_ret = arming_state_transition(&status, &safety, ARMING_STATE_STANDBY, &armed);
+			arming_ret = arming_state_transition(&status, &safety, ARMING_STATE_STANDBY, &armed, mavlink_fd);
 
 			if (arming_ret == TRANSITION_CHANGED) {
 				arming_state_changed = true;
 			}
-=======
-			// XXX check for sensors
-			arming_state_transition(&status, &safety, ARMING_STATE_STANDBY, &armed, mavlink_fd);
->>>>>>> f3a77705
 
 		} else {
 			/* TODO: Add emergency stuff if sensors are lost */
@@ -1266,14 +1235,10 @@
 				if (stick_off_counter > STICK_ON_OFF_COUNTER_LIMIT) {
 					/* disarm to STANDBY if ARMED or to STANDBY_ERROR if ARMED_ERROR */
 					arming_state_t new_arming_state = (status.arming_state == ARMING_STATE_ARMED ? ARMING_STATE_STANDBY : ARMING_STATE_STANDBY_ERROR);
-<<<<<<< HEAD
-					arming_ret = arming_state_transition(&status, &safety, new_arming_state, &armed);
+					arming_ret = arming_state_transition(&status, &safety, new_arming_state, &armed, mavlink_fd);
 					if (arming_ret == TRANSITION_CHANGED) {
 						arming_state_changed = true;
 					}
-=======
-					arming_res = arming_state_transition(&status, &safety, new_arming_state, &armed, mavlink_fd);
->>>>>>> f3a77705
 					stick_off_counter = 0;
 
 				} else {
@@ -1295,14 +1260,10 @@
 						print_reject_arm("#audio: NOT ARMING: Switch to MANUAL mode first.");
 
 					} else {
-<<<<<<< HEAD
-						arming_ret = arming_state_transition(&status, &safety, ARMING_STATE_ARMED, &armed);
+						arming_ret = arming_state_transition(&status, &safety, ARMING_STATE_ARMED, &armed, mavlink_fd);
 						if (arming_ret == TRANSITION_CHANGED) {
 							arming_state_changed = true;
 						}
-=======
-						arming_res = arming_state_transition(&status, &safety, ARMING_STATE_ARMED, &armed, mavlink_fd);
->>>>>>> f3a77705
 					}
 
 					stick_on_counter = 0;
@@ -1975,13 +1936,7 @@
 				int calib_ret = ERROR;
 
 				/* try to go to INIT/PREFLIGHT arming state */
-
-<<<<<<< HEAD
-				if (TRANSITION_DENIED == arming_state_transition(&status, &safety, ARMING_STATE_INIT, &armed)) {
-=======
-				// XXX disable interrupts in arming_state_transition
 				if (TRANSITION_DENIED == arming_state_transition(&status, &safety, ARMING_STATE_INIT, &armed, mavlink_fd)) {
->>>>>>> f3a77705
 					answer_command(cmd, VEHICLE_CMD_RESULT_DENIED);
 					break;
 				}
