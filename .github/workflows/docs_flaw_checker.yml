name: Docs - Check for flaws in PX4 Guide Source
# So far:
  # Modifications of translations files
  # Broken internal links

on:
  pull_request_target:
    types: [opened, edited, synchronize]
    paths:
      - 'docs/en/**'

jobs:
  check_flaws:
    runs-on: ubuntu-latest
    steps:
      - name: Checkout
        uses: actions/checkout@v3
        with:
          ref: ${{ github.event.pull_request.head.sha }}

      - name: Install Node.js
        uses: actions/setup-node@v3
        with:
          node-version: '16'

      - name: Create logs directory
        run: |
          mkdir logs

      - name: Get changed english files
        id: get_changed_markdown_english
        uses: tj-actions/changed-files@v35.9.2
        with:
          json: true
          base_sha: "${{ github.event.pull_request.base.sha }}"
          sha: "${{ github.event.pull_request.head.sha }}"
          # Below are used to output files to a directory. May use in flaw checker.
          # write_output_files: true
          # output_dir: "./logs"
          files: |
            docs/en/**/*.md

      - name: Save JSON file containing files to link check
        run: |
          echo "${{ steps.get_changed_markdown_english.outputs.all_changed_files }}"
          echo "${{ steps.get_changed_markdown_english.outputs.all_changed_files }}" > ./logs/prFiles.json

      - name: Run link checker
        id: link-check
        run: |
          npm -g install markdown_link_checker_sc@0.0.134
<<<<<<< HEAD
          cd docs/
          #touch logs/errorsFilteredByPrPages.md
          #markdown_link_checker_sc -r . -d en -f logs/prFiles.json -i assets -u docs.px4.io/main/
          markdown_link_checker_sc -r . -d en -f logs/prFiles.json -i assets -u docs.px4.io/main/ > logs/errorsFilteredByPrPages.md
          mkdir -p pr
          cp logs/errorsFilteredByPrPages.md pr/errorsFilteredByPrPages.md

      - name: Setup tmate session
        if: ${{ failure() }}
        uses: mxschmitt/action-tmate@v3
=======
          markdown_link_checker_sc -r ${{ github.workspace }} -d en -f ./docs/logs/prFiles.json -i assets -u docs.px4.io/main/ > ./docs/logs/errorsFilteredByPrPages.md
          mkdir -p ./pr
          cp ./docs/logs/errorsFilteredByPrPages.md ./pr/errorsFilteredByPrPages.md
>>>>>>> 46647e18

      - name: Read errorsFilteredByPrPages.md file
        id: read-errors-by-page
        uses: juliangruber/read-file-action@v1
        with:
          path: ./logs/errorsFilteredByPrPages.md

      - name: Echo Errors by Page
        run: echo "${{ steps.read-errors-by-page.outputs.content }}"

      - name: Save PR number
        env:
          PR_NUMBER: ${{ github.event.number }}
        run: |
          #mkdir -p ./pr
          echo $PR_NUMBER > ./pr/pr_number
      - uses: actions/upload-artifact@v4
        with:
          name: pr_number
          path: pr/<|MERGE_RESOLUTION|>--- conflicted
+++ resolved
@@ -49,22 +49,9 @@
         id: link-check
         run: |
           npm -g install markdown_link_checker_sc@0.0.134
-<<<<<<< HEAD
-          cd docs/
-          #touch logs/errorsFilteredByPrPages.md
-          #markdown_link_checker_sc -r . -d en -f logs/prFiles.json -i assets -u docs.px4.io/main/
-          markdown_link_checker_sc -r . -d en -f logs/prFiles.json -i assets -u docs.px4.io/main/ > logs/errorsFilteredByPrPages.md
-          mkdir -p pr
-          cp logs/errorsFilteredByPrPages.md pr/errorsFilteredByPrPages.md
-
-      - name: Setup tmate session
-        if: ${{ failure() }}
-        uses: mxschmitt/action-tmate@v3
-=======
           markdown_link_checker_sc -r ${{ github.workspace }} -d en -f ./docs/logs/prFiles.json -i assets -u docs.px4.io/main/ > ./docs/logs/errorsFilteredByPrPages.md
           mkdir -p ./pr
           cp ./docs/logs/errorsFilteredByPrPages.md ./pr/errorsFilteredByPrPages.md
->>>>>>> 46647e18
 
       - name: Read errorsFilteredByPrPages.md file
         id: read-errors-by-page
